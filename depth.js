/**
 * Depth Prediction Manager for PoliCamera
 * Uses TensorFlow.js with MiDaS model for monocular depth estimation
 */

console.log('🌊 Loading depth.js module...');

class DepthPredictionManager {
    constructor() {
        this.model = null;
        this.isModelLoaded = false;
        this.isLoading = false;
        this.isEnabled = false;

        // MiDaS model settings
        this.modelType = 'small'; // Options: 'small' (256x256), 'large' (384x384)
        this.inputSize = 256; // MiDaS v2.1 Small native resolution
        this.targetFrameTime = 1000 / 15; // 15 FPS for depth with real MiDaS
        this.lastProcessTime = 0;

        // Model configuration
        // Using alternative hosting since TFHub doesn't work directly with loadGraphModel
        this.modelConfig = {
            small: {
                url: 'https://storage.googleapis.com/tfjs-models/savedmodel/midas_v2_small/model.json',
                inputSize: 256,
                outputSize: 256
            },
            large: {
                url: 'https://storage.googleapis.com/tfjs-models/savedmodel/midas_v2/model.json',
                inputSize: 384,
                outputSize: 384
            }
        };

        // Preprocessing normalization constants for MiDaS
        this.mean = [0.485, 0.456, 0.406];
        this.std = [0.229, 0.224, 0.225];

        // Visualization settings (OPTIMIZED for performance)
        this.depthOpacity = 0.7; // Increased opacity for better visibility
<<<<<<< HEAD
        this.colorMode = 'inferno'; // Inferno colormap (like MiDaS demos) - perceptually uniform
=======
        this.colorMode = 'midas'; // MiDaS theme: white=near, dark=far
>>>>>>> 84829e53
        this.showAvgDepth = true; // Show average depth value

        // Quality settings
        this.enableDepthSmoothing = true; // Apply bilateral filtering
        this.depthEnhancement = 1.2; // Contrast enhancement factor

        // Picture-in-Picture mode (depth view in top left)
        this.pipMode = false; // When true, show small depth view in top left
        this.pipSize = 0.15; // 15% of original image size
        this.pipCanvas = null; // Reference to PiP canvas

        // Dual view mode
        this.dualViewMode = false; // When true, render to separate canvas
        this.depthCanvas = null; // Reference to dedicated depth canvas

        // FPS tracking
        this.fpsHistory = [];
        this.lastFpsUpdate = 0;
        this.currentFps = 0;

        // Cached depth data
        this.lastDepthMap = null;
        this.avgDepth = 0;
        this.minDepth = 0;
        this.maxDepth = 255;

        // Canvas pooling for better memory management
        this.preprocessCanvas = null;
        this.colorMapCanvas = null;

        // Cached ImageData for rendering optimization
        this.cachedImageData = null;
        this.cachedDepthWidth = 0;
        this.cachedDepthHeight = 0;
    }

    /**
     * Check if depth prediction is supported
     */
    isSupported() {
        const supported = typeof tf !== 'undefined';
        if (!supported) {
            console.warn('⚠️ TensorFlow.js not yet available for depth prediction');
        }
        return supported;
    }

    /**
     * Initialize the depth prediction model (LAZY LOADED)
     */
    async initializeModel() {
        if (this.isModelLoaded || this.isLoading) {
            console.log('Depth model already', this.isModelLoaded ? 'loaded' : 'loading');
            return this.isModelLoaded;
        }

        if (!this.isSupported()) {
            console.error('TensorFlow.js not available');
            return false;
        }

        this.isLoading = true;
        const startTime = performance.now();
        console.log('🌊 Loading MiDaS depth prediction model...');

        try {
            // Wait for TensorFlow.js to be ready
            while (typeof tf === 'undefined') {
                await new Promise(resolve => setTimeout(resolve, 100));
            }

            await tf.ready();
            const backend = tf.getBackend();
            console.log(`✅ Using ${backend} backend for depth prediction`);

            // Get model configuration
            const config = this.modelConfig[this.modelType];
            this.inputSize = config.inputSize;

            console.log(`📦 Loading MiDaS ${this.modelType} model from TensorFlow Hub...`);
            console.log(`   Input size: ${this.inputSize}x${this.inputSize}`);
            console.log(`   Model URL: ${config.url}`);

            try {
                // Try to load MiDaS model
                console.log('🔄 Attempting to load MiDaS model...');
                this.model = await tf.loadGraphModel(config.url);
                console.log('✅ MiDaS model loaded successfully');

                // Warm up the model with a dummy input
                console.log('🔥 Warming up model...');
                const dummyInput = tf.zeros([1, this.inputSize, this.inputSize, 3]);
                const warmupOutput = await this.model.predict(dummyInput);
                warmupOutput.dispose();
                dummyInput.dispose();
                console.log('✅ Model warmed up');

            } catch (modelError) {
                console.warn('⚠️ Could not load MiDaS model:', modelError.message);
                console.log('📝 Using enhanced depth estimation (edge + perspective analysis)');
                this.model = null; // Use enhanced fallback mode
            }

            // Initialize preprocessing canvas
            this.preprocessCanvas = document.createElement('canvas');
            this.preprocessCanvas.width = this.inputSize;
            this.preprocessCanvas.height = this.inputSize;

            // Initialize color map canvas
            this.colorMapCanvas = document.createElement('canvas');

            this.isModelLoaded = true;
            this.isLoading = false;

            const loadTime = (performance.now() - startTime).toFixed(2);
            console.log(`✅ Depth prediction initialized in ${loadTime}ms`);
            console.log(`   Mode: ${this.model ? 'MiDaS ' + this.modelType : 'Simplified fallback'}`);

            return true;

        } catch (error) {
            console.error('❌ Failed to initialize depth prediction:', error);
            this.isLoading = false;
            this.isModelLoaded = false;
            return false;
        }
    }

    /**
     * Toggle depth prediction on/off
     */
    async toggle() {
        if (!this.isModelLoaded) {
            const loaded = await this.initializeModel();
            if (!loaded) {
                throw new Error('Failed to load depth prediction model');
            }
        }

        this.isEnabled = !this.isEnabled;
        console.log('Depth prediction:', this.isEnabled ? 'enabled' : 'disabled');
        return this.isEnabled;
    }

    /**
     * Predict depth from image using MiDaS model
     */
    async predictDepth(imageElement, isRealTime = false) {
        if (!this.isModelLoaded) {
            return null;
        }

        const frameStartTime = performance.now();

        // Frame throttling for real-time performance
        if (isRealTime) {
            const currentTime = frameStartTime;
            if (currentTime - this.lastProcessTime < this.targetFrameTime) {
                return this.lastDepthMap; // Return cached result
            }
            this.lastProcessTime = currentTime;
        }

        try {
            let depthMap;

            if (this.model) {
                // Use actual MiDaS model
                depthMap = await this.estimateDepthMiDaS(imageElement);
            } else {
                // Fallback to simplified estimation
                depthMap = await this.estimateDepthSimplified(imageElement);
            }

            // Update FPS tracking
            const frameTime = performance.now() - frameStartTime;
            this.updateFPS(frameTime);

            // Dispose old cached depth map to prevent memory leaks
            if (this.lastDepthMap && this.lastDepthMap !== depthMap) {
                this.lastDepthMap.dispose();
            }

            // Cache result
            this.lastDepthMap = depthMap;

            return depthMap;

        } catch (error) {
            console.error('Depth prediction failed:', error);
            return null;
        }
    }

    /**
     * Estimate depth using MiDaS model with proper preprocessing
     */
    async estimateDepthMiDaS(imageElement) {
        return tf.tidy(() => {
            // Step 1: Preprocess image for MiDaS
            const inputTensor = this.preprocessImageForMiDaS(imageElement);

            // Step 2: Run MiDaS inference
            const prediction = this.model.predict(inputTensor);

            // Step 3: Postprocess output
            let depthMap = prediction;

            // Handle different output shapes
            if (depthMap.shape.length === 4) {
                depthMap = tf.squeeze(depthMap, [0]); // Remove batch dimension
            }
            if (depthMap.shape.length === 3 && depthMap.shape[2] === 1) {
                depthMap = tf.squeeze(depthMap, [2]); // Remove channel dimension
            }

            // Step 4: Normalize depth map to 0-255 range
            const minVal = depthMap.min();
            const maxVal = depthMap.max();
            const normalized = depthMap.sub(minVal).div(maxVal.sub(minVal)).mul(255);

            // Step 5: Apply depth enhancement
            const enhanced = this.enhanceDepthMap(normalized);

            return enhanced;
        });
    }

    /**
     * Preprocess image for MiDaS model (ImageNet normalization)
     */
    preprocessImageForMiDaS(imageElement) {
        return tf.tidy(() => {
            // Draw image to canvas at model input size
            const ctx = this.preprocessCanvas.getContext('2d');
            ctx.drawImage(imageElement, 0, 0, this.inputSize, this.inputSize);

            // Convert canvas to tensor [height, width, 3]
            let tensor = tf.browser.fromPixels(this.preprocessCanvas);

            // Convert to float32 and normalize to [0, 1]
            tensor = tensor.toFloat().div(255.0);

            // Apply ImageNet normalization (mean and std)
            const mean = tf.tensor1d(this.mean);
            const std = tf.tensor1d(this.std);
            tensor = tensor.sub(mean).div(std);

            // Add batch dimension [1, height, width, 3]
            tensor = tensor.expandDims(0);

            return tensor;
        });
    }

    /**
     * Enhance depth map with contrast adjustment and optional smoothing
     */
    enhanceDepthMap(depthTensor) {
        return tf.tidy(() => {
            // Apply contrast enhancement
            if (this.depthEnhancement !== 1.0) {
                const mean = depthTensor.mean();
                const enhanced = depthTensor.sub(mean).mul(this.depthEnhancement).add(mean);
                return enhanced.clipByValue(0, 255);
            }
            return depthTensor;
        });
    }

    /**
     * Enhanced depth estimation using edge detection, texture, and perspective analysis
     * This provides much better depth estimation than simple brightness
     */
    async estimateDepthSimplified(imageElement) {
        try {
            const ctx = this.preprocessCanvas.getContext('2d', { willReadFrequently: true });

            // Draw image to preprocessing canvas at model input size
            ctx.drawImage(imageElement, 0, 0, this.inputSize, this.inputSize);

            // Get image data
            const imageData = ctx.getImageData(0, 0, this.inputSize, this.inputSize);
            const data = imageData.data;
            const width = this.inputSize;
            const height = this.inputSize;

            // Create grayscale image for edge detection
            const grayscale = new Float32Array(width * height);
            for (let i = 0; i < data.length; i += 4) {
                const pixelIndex = i / 4;
                const r = data[i];
                const g = data[i + 1];
                const b = data[i + 2];
                grayscale[pixelIndex] = 0.299 * r + 0.587 * g + 0.114 * b;
            }

            // 1. Compute edge strength using Sobel operator
            const edges = this.computeSobelEdges(grayscale, width, height);

            // 2. Compute texture variance (high variance = detailed/close, low variance = smooth/far)
            const texture = this.computeTextureVariance(grayscale, width, height);

            // 3. Apply perspective heuristic (top of image = farther, bottom = closer)
            // For MiDaS: low values = near (white), high values = far (black)
            // So: bottom of image (closer) = low values, top (farther) = high values
            const perspective = new Float32Array(width * height);
            for (let y = 0; y < height; y++) {
                // Inverted: top = high (far), bottom = low (near)
                const depthValue = ((height - y) / height) * 255;
                for (let x = 0; x < width; x++) {
                    perspective[y * width + x] = depthValue;
                }
            }

            // 4. Combine cues with weighted average
            const depthData = new Float32Array(width * height);
            for (let i = 0; i < depthData.length; i++) {
                // Weights for different depth cues - perspective dominates for natural depth
                const edgeWeight = 0.15;       // Edges provide some object boundary info
                const textureWeight = 0.15;    // Texture provides some detail
                const perspectiveWeight = 0.7; // Perspective is primary depth cue

                // For depth map: we want smooth gradients, not edge highlighting
                // Use texture as additional depth cue (high texture = potential detail/foreground)
                const textureContribution = (255 - texture[i]) * textureWeight;

                // Edges should soften depth transitions, not dominate
                const edgeContribution = (255 - edges[i]) * edgeWeight;

                // Combine: perspective is primary, with subtle texture/edge modulation
                depthData[i] =
                    perspective[i] * perspectiveWeight +
                    textureContribution +
                    edgeContribution;
            }

            // Apply bilateral-like smoothing to preserve edges while smoothing regions
            const smoothed = this.applyEdgePreservingSmoothing(depthData, width, height, 3);

            // Create TensorFlow.js tensor from the depth data
            const depthTensor = tf.tensor2d(smoothed, [width, height]);

            return depthTensor;

        } catch (error) {
            console.error('Enhanced depth estimation failed:', error);
            return null;
        }
    }

    /**
     * Compute edge strength using Sobel operator
     */
    computeSobelEdges(grayscale, width, height) {
        const edges = new Float32Array(width * height);

        // Sobel kernels
        const sobelX = [-1, 0, 1, -2, 0, 2, -1, 0, 1];
        const sobelY = [-1, -2, -1, 0, 0, 0, 1, 2, 1];

        for (let y = 1; y < height - 1; y++) {
            for (let x = 1; x < width - 1; x++) {
                let gx = 0, gy = 0;

                // Apply Sobel kernels
                for (let ky = -1; ky <= 1; ky++) {
                    for (let kx = -1; kx <= 1; kx++) {
                        const idx = (y + ky) * width + (x + kx);
                        const kernelIdx = (ky + 1) * 3 + (kx + 1);
                        const pixelValue = grayscale[idx];

                        gx += pixelValue * sobelX[kernelIdx];
                        gy += pixelValue * sobelY[kernelIdx];
                    }
                }

                // Compute gradient magnitude
                const magnitude = Math.sqrt(gx * gx + gy * gy);
                edges[y * width + x] = Math.min(255, magnitude);
            }
        }

        return edges;
    }

    /**
     * Compute texture variance using local standard deviation
     */
    computeTextureVariance(grayscale, width, height) {
        const texture = new Float32Array(width * height);
        const windowSize = 5;
        const halfWindow = Math.floor(windowSize / 2);

        for (let y = halfWindow; y < height - halfWindow; y++) {
            for (let x = halfWindow; x < width - halfWindow; x++) {
                let sum = 0;
                let sumSq = 0;
                let count = 0;

                // Compute mean and variance in local window
                for (let wy = -halfWindow; wy <= halfWindow; wy++) {
                    for (let wx = -halfWindow; wx <= halfWindow; wx++) {
                        const idx = (y + wy) * width + (x + wx);
                        const value = grayscale[idx];
                        sum += value;
                        sumSq += value * value;
                        count++;
                    }
                }

                const mean = sum / count;
                const variance = (sumSq / count) - (mean * mean);
                const stdDev = Math.sqrt(Math.max(0, variance));

                texture[y * width + x] = Math.min(255, stdDev * 3);
            }
        }

        return texture;
    }

    /**
     * Apply edge-preserving smoothing (simplified bilateral filter)
     */
    applyEdgePreservingSmoothing(data, width, height, radius) {
        const result = new Float32Array(data.length);
        const spatialSigma = radius;
        const rangeSigma = 30; // Intensity difference threshold

        for (let y = 0; y < height; y++) {
            for (let x = 0; x < width; x++) {
                const centerIdx = y * width + x;
                const centerValue = data[centerIdx];

                let weightedSum = 0;
                let weightSum = 0;

                // Sample neighborhood
                for (let ky = -radius; ky <= radius; ky++) {
                    for (let kx = -radius; kx <= radius; kx++) {
                        const ny = y + ky;
                        const nx = x + kx;

                        if (ny >= 0 && ny < height && nx >= 0 && nx < width) {
                            const idx = ny * width + nx;
                            const value = data[idx];

                            // Spatial weight (Gaussian-like)
                            const spatialDist = Math.sqrt(kx * kx + ky * ky);
                            const spatialWeight = Math.exp(-(spatialDist * spatialDist) / (2 * spatialSigma * spatialSigma));

                            // Range weight (intensity similarity)
                            const rangeDist = Math.abs(value - centerValue);
                            const rangeWeight = Math.exp(-(rangeDist * rangeDist) / (2 * rangeSigma * rangeSigma));

                            const weight = spatialWeight * rangeWeight;
                            weightedSum += value * weight;
                            weightSum += weight;
                        }
                    }
                }

                result[centerIdx] = weightSum > 0 ? weightedSum / weightSum : centerValue;
            }
        }

        return result;
    }

    /**
     * Apply separable box blur for smoothing depth map (OPTIMIZED)
     * Uses two 1D passes instead of 2D kernel for O(n*radius) instead of O(n*radius²)
     */
    applyBoxBlur(data, width, height, radius) {
        // Use separable filter: horizontal pass then vertical pass
        const temp = new Float32Array(data.length);
        const result = new Float32Array(data.length);

        // Horizontal pass
        for (let y = 0; y < height; y++) {
            for (let x = 0; x < width; x++) {
                let sum = 0;
                let count = 0;

                // Sample horizontal kernel
                for (let kx = -radius; kx <= radius; kx++) {
                    const px = x + kx;
                    if (px >= 0 && px < width) {
                        sum += data[y * width + px];
                        count++;
                    }
                }

                temp[y * width + x] = sum / count;
            }
        }

        // Vertical pass on horizontal-blurred data
        for (let y = 0; y < height; y++) {
            for (let x = 0; x < width; x++) {
                let sum = 0;
                let count = 0;

                // Sample vertical kernel
                for (let ky = -radius; ky <= radius; ky++) {
                    const py = y + ky;
                    if (py >= 0 && py < height) {
                        sum += temp[py * width + x];
                        count++;
                    }
                }

                result[y * width + x] = sum / count;
            }
        }

        return result;
    }

    /**
     * Analyze depth map and compute statistics
     */
    async analyzeDepth(depthMap) {
        if (!depthMap) return null;

        const depthData = await depthMap.data();

        // Calculate statistics
        let sum = 0;
        let min = 255;
        let max = 0;

        for (let i = 0; i < depthData.length; i++) {
            sum += depthData[i];
            min = Math.min(min, depthData[i]);
            max = Math.max(max, depthData[i]);
        }

        const avg = sum / depthData.length;

        this.avgDepth = avg;
        this.minDepth = min;
        this.maxDepth = max;

        return {
            average: avg,
            min: min,
            max: max
        };
    }

    /**
     * Apply color mapping to depth values
     */
    applyColorMap(value, mode = 'inferno') {
        // Normalize value to [0, 1]
        const normalized = value / 255;

        switch (mode) {
<<<<<<< HEAD
            case 'inferno':
                return this.infernoColormap(normalized);

            case 'magma':
                return this.magmaColormap(normalized);
=======
            case 'midas':
                return this.midasColormap(normalized);
>>>>>>> 84829e53

            case 'distance':
                return this.distanceColormap(normalized);

            case 'grayscale':
                return [value, value, value];

            case 'turbo':
                return this.turboColormap(normalized);

            case 'plasma':
                return this.plasmaColormap(normalized);

            case 'viridis':
                return this.viridisColormap(normalized);

            default:
<<<<<<< HEAD
                return this.infernoColormap(normalized);
=======
                return this.midasColormap(normalized);
>>>>>>> 84829e53
        }
    }

    /**
     * MiDaS colormap - White (near) to Black (far)
     * Classic MiDaS depth visualization
     */
    midasColormap(value) {
        // value: 0 = close (white), 1 = far (black)
        // Invert so white = near, black = far
        const intensity = Math.round((1 - value) * 255);
        return [intensity, intensity, intensity];
    }

    /**
     * Distance colormap - Green (near) to Red (far)
     * Optimized for depth visualization
     */
    distanceColormap(value) {
        // value: 0 = close (green), 1 = far (red)

        // Light green for near: RGB(144, 238, 144)
        // Yellow-ish middle: RGB(255, 255, 0)
        // Orange middle-far: RGB(255, 165, 0)
        // Dark red for far: RGB(139, 0, 0)

        if (value < 0.33) {
            // Green to Yellow (near to middle-near)
            const t = value / 0.33;
            const r = Math.round(144 + (255 - 144) * t);
            const g = Math.round(238 + (255 - 238) * t);
            const b = Math.round(144 - 144 * t);
            return [r, g, b];
        } else if (value < 0.67) {
            // Yellow to Orange (middle-near to middle-far)
            const t = (value - 0.33) / 0.34;
            const r = 255;
            const g = Math.round(255 - (255 - 165) * t);
            const b = 0;
            return [r, g, b];
        } else {
            // Orange to Dark Red (middle-far to far)
            const t = (value - 0.67) / 0.33;
            const r = Math.round(255 - (255 - 139) * t);
            const g = Math.round(165 - 165 * t);
            const b = 0;
            return [r, g, b];
        }
    }

    /**
     * Turbo colormap (similar to matplotlib's turbo)
     */
    turboColormap(value) {
        const r = Math.max(0, Math.min(255,
            34.61 + value * (1172.33 - value * (10793.56 - value * (33300.12 - value * (38394.49 - value * 14825.05))))
        ));
        const g = Math.max(0, Math.min(255,
            23.31 + value * (557.33 + value * (1225.33 - value * (3574.96 - value * (1073.77 + value * 707.56))))
        ));
        const b = Math.max(0, Math.min(255,
            27.2 + value * (3211.1 - value * (15327.97 - value * (27814.0 - value * (22569.18 - value * 6838.66))))
        ));

        return [Math.round(r), Math.round(g), Math.round(b)];
    }

    /**
     * Plasma colormap
     */
    plasmaColormap(value) {
        const r = Math.round(255 * (0.05 + 0.5 * value + 0.5 * Math.sin(3.14 * value)));
        const g = Math.round(255 * (0.1 + 0.7 * Math.pow(value, 1.5)));
        const b = Math.round(255 * (0.9 - 0.9 * value));
        return [r, g, b];
    }

    /**
     * Viridis colormap
     */
    viridisColormap(value) {
        const r = Math.round(255 * (0.267 + 0.005 * value + 0.3 * Math.pow(value, 2)));
        const g = Math.round(255 * (0.004 + 0.4 * value + 0.4 * Math.pow(value, 2)));
        const b = Math.round(255 * (0.329 + 0.6 * value - 0.5 * Math.pow(value, 2)));
        return [r, g, b];
    }

    /**
     * Inferno colormap (perceptually uniform, commonly used in MiDaS demos)
     * Dark purple/black (far) -> Red -> Orange -> Yellow -> White (near)
     */
    infernoColormap(value) {
        // Accurate polynomial approximation of matplotlib's inferno colormap
        const v2 = value * value;
        const v3 = v2 * value;
        const v4 = v3 * value;

        const r = Math.max(0, Math.min(255, Math.round(255 * (
            -0.01948 + 4.55301 * value - 9.53334 * v2 + 12.1836 * v3 - 5.36298 * v4
        ))));

        const g = Math.max(0, Math.min(255, Math.round(255 * (
            0.00509 + 0.56132 * value + 4.77655 * v2 - 9.65387 * v3 + 5.54818 * v4
        ))));

        const b = Math.max(0, Math.min(255, Math.round(255 * (
            0.01884 + 2.22766 * value - 12.7604 * v2 + 27.1828 * v3 - 21.7499 * v4
        ))));

        return [r, g, b];
    }

    /**
     * Magma colormap (perceptually uniform, commonly used in depth visualization)
     * Dark purple/black (far) -> Purple -> Pink -> Orange -> Yellow (near)
     */
    magmaColormap(value) {
        // Accurate polynomial approximation of matplotlib's magma colormap
        const v2 = value * value;
        const v3 = v2 * value;
        const v4 = v3 * value;

        const r = Math.max(0, Math.min(255, Math.round(255 * (
            -0.00178 + 3.10162 * value - 5.53112 * v2 + 8.67094 * v3 - 4.58736 * v4
        ))));

        const g = Math.max(0, Math.min(255, Math.round(255 * (
            0.00420 + 0.35156 * value + 2.29152 * v2 - 4.79591 * v3 + 3.10803 * v4
        ))));

        const b = Math.max(0, Math.min(255, Math.round(255 * (
            0.01506 + 3.48940 * value - 17.8304 * v2 + 36.3805 * v3 - 26.4538 * v4
        ))));

        return [r, g, b];
    }

    /**
     * Render depth map to canvas with color mapping (OPTIMIZED)
     */
    async renderDepthMap(ctx, depthMap, width, height, opacity = 0.6) {
        if (!depthMap) return;

        try {
            // Resize canvas if needed
            if (this.colorMapCanvas.width !== width || this.colorMapCanvas.height !== height) {
                this.colorMapCanvas.width = width;
                this.colorMapCanvas.height = height;
            }

            const colorCtx = this.colorMapCanvas.getContext('2d', { willReadFrequently: true });

            // Get depth data
            const depthData = await depthMap.data();
            const depthWidth = depthMap.shape[1];
            const depthHeight = depthMap.shape[0];

            // Create or reuse ImageData (OPTIMIZATION)
            if (!this.cachedImageData ||
                this.cachedDepthWidth !== depthWidth ||
                this.cachedDepthHeight !== depthHeight) {
                this.cachedImageData = colorCtx.createImageData(depthWidth, depthHeight);
                this.cachedDepthWidth = depthWidth;
                this.cachedDepthHeight = depthHeight;
            }

            const imageData = this.cachedImageData;
            const data = imageData.data;

            // Apply color mapping (optimized with direct array access)
            for (let i = 0; i < depthData.length; i++) {
                const pixelIndex = i * 4;
                const depthValue = depthData[i];
                const normalized = depthValue / 255;

<<<<<<< HEAD
                // Inline color mapping for most common modes for speed
                if (this.colorMode === 'inferno') {
                    // Optimized inline inferno colormap (MiDaS default)
                    const v2 = normalized * normalized;
                    const v3 = v2 * normalized;
                    const v4 = v3 * normalized;
                    data[pixelIndex] = Math.max(0, Math.min(255, Math.round(255 * (
                        -0.01948 + 4.55301 * normalized - 9.53334 * v2 + 12.1836 * v3 - 5.36298 * v4
                    ))));
                    data[pixelIndex + 1] = Math.max(0, Math.min(255, Math.round(255 * (
                        0.00509 + 0.56132 * normalized + 4.77655 * v2 - 9.65387 * v3 + 5.54818 * v4
                    ))));
                    data[pixelIndex + 2] = Math.max(0, Math.min(255, Math.round(255 * (
                        0.01884 + 2.22766 * normalized - 12.7604 * v2 + 27.1828 * v3 - 21.7499 * v4
                    ))));
                } else if (this.colorMode === 'magma') {
                    // Optimized inline magma colormap
                    const v2 = normalized * normalized;
                    const v3 = v2 * normalized;
                    const v4 = v3 * normalized;
                    data[pixelIndex] = Math.max(0, Math.min(255, Math.round(255 * (
                        -0.00178 + 3.10162 * normalized - 5.53112 * v2 + 8.67094 * v3 - 4.58736 * v4
                    ))));
                    data[pixelIndex + 1] = Math.max(0, Math.min(255, Math.round(255 * (
                        0.00420 + 0.35156 * normalized + 2.29152 * v2 - 4.79591 * v3 + 3.10803 * v4
                    ))));
                    data[pixelIndex + 2] = Math.max(0, Math.min(255, Math.round(255 * (
                        0.01506 + 3.48940 * normalized - 17.8304 * v2 + 36.3805 * v3 - 26.4538 * v4
                    ))));
=======
                // Inline color mapping for midas mode (most common) for speed
                if (this.colorMode === 'midas') {
                    // Optimized inline MiDaS colormap: White (near) to Black (far)
                    const intensity = Math.round((1 - normalized) * 255);
                    data[pixelIndex] = intensity;
                    data[pixelIndex + 1] = intensity;
                    data[pixelIndex + 2] = intensity;
>>>>>>> 84829e53
                } else if (this.colorMode === 'distance') {
                    // Optimized inline distance colormap: Green (near) to Red (far)
                    if (normalized < 0.33) {
                        const t = normalized / 0.33;
                        data[pixelIndex] = Math.round(144 + (255 - 144) * t);
                        data[pixelIndex + 1] = Math.round(238 + (255 - 238) * t);
                        data[pixelIndex + 2] = Math.round(144 - 144 * t);
                    } else if (normalized < 0.67) {
                        const t = (normalized - 0.33) / 0.34;
                        data[pixelIndex] = 255;
                        data[pixelIndex + 1] = Math.round(255 - (255 - 165) * t);
                        data[pixelIndex + 2] = 0;
                    } else {
                        const t = (normalized - 0.67) / 0.33;
                        data[pixelIndex] = Math.round(255 - (255 - 139) * t);
                        data[pixelIndex + 1] = Math.round(165 - 165 * t);
                        data[pixelIndex + 2] = 0;
                    }
                } else if (this.colorMode === 'turbo') {
                    // Inline turbo colormap for speed
                    data[pixelIndex] = Math.round(Math.max(0, Math.min(255,
                        34.61 + normalized * (1172.33 - normalized * (10793.56 - normalized * (33300.12 - normalized * (38394.49 - normalized * 14825.05))))
                    )));
                    data[pixelIndex + 1] = Math.round(Math.max(0, Math.min(255,
                        23.31 + normalized * (557.33 + normalized * (1225.33 - normalized * (3574.96 - normalized * (1073.77 + normalized * 707.56))))
                    )));
                    data[pixelIndex + 2] = Math.round(Math.max(0, Math.min(255,
                        27.2 + normalized * (3211.1 - normalized * (15327.97 - normalized * (27814.0 - normalized * (22569.18 - normalized * 6838.66))))
                    )));
                } else {
                    // Fallback to method call for other modes
                    const [r, g, b] = this.applyColorMap(depthValue, this.colorMode);
                    data[pixelIndex] = r;
                    data[pixelIndex + 1] = g;
                    data[pixelIndex + 2] = b;
                }
                data[pixelIndex + 3] = 255; // Full alpha
            }

            // Draw to color map canvas
            colorCtx.putImageData(imageData, 0, 0);

            // Draw scaled to main canvas with opacity
            ctx.globalAlpha = opacity;
            ctx.drawImage(this.colorMapCanvas, 0, 0, width, height);
            ctx.globalAlpha = 1.0;

            // Analyze depth statistics for display
            if (this.showAvgDepth) {
                await this.analyzeDepth(depthMap);
                this.drawDepthStats(ctx, width, height);
            }

            // Draw "DEPTH ACTIVE" indicator in top-right
            this.drawActiveIndicator(ctx, width, height);

            // Draw FPS indicator on bottom edge
            this.drawFPSIndicator(ctx, width, height);

        } catch (error) {
            console.error('Failed to render depth map:', error);
        }
    }

    /**
     * Draw depth statistics on canvas
     */
    drawDepthStats(ctx, width, height) {
        const padding = 12;

        // Adjust positioning and size for narrow screens to prevent overlap
        const isNarrowScreen = width < 400;
        const boxWidth = isNarrowScreen ? 160 : 200;
        const boxHeight = isNarrowScreen ? 65 : 75;

        const x = padding;
        const y = isNarrowScreen ? padding + 45 : padding + 50; // Top-left, avoiding "DEPTH ACTIVE" indicator

        // Helper function to draw rounded rectangle (polyfill for older browsers)
        const drawRoundedRect = (x, y, width, height, radius) => {
            ctx.beginPath();
            ctx.moveTo(x + radius, y);
            ctx.lineTo(x + width - radius, y);
            ctx.quadraticCurveTo(x + width, y, x + width, y + radius);
            ctx.lineTo(x + width, y + height - radius);
            ctx.quadraticCurveTo(x + width, y + height, x + width - radius, y + height);
            ctx.lineTo(x + radius, y + height);
            ctx.quadraticCurveTo(x, y + height, x, y + height - radius);
            ctx.lineTo(x, y + radius);
            ctx.quadraticCurveTo(x, y, x + radius, y);
            ctx.closePath();
        };

        // Background with border
        ctx.fillStyle = 'rgba(0, 0, 0, 0.85)';
        drawRoundedRect(x, y, boxWidth, boxHeight, 8);
        ctx.fill();

        // Border
        ctx.strokeStyle = 'rgba(27, 194, 152, 0.8)'; // Turquoise border for depth
        ctx.lineWidth = 2;
        drawRoundedRect(x, y, boxWidth, boxHeight, 8);
        ctx.stroke();

        // Text with responsive font sizes
        const titleFontSize = isNarrowScreen ? 12 : 14;
        const mainFontSize = isNarrowScreen ? 10 : 12;
        const subFontSize = isNarrowScreen ? 9 : 11;

        ctx.font = `bold ${titleFontSize}px -apple-system, BlinkMacSystemFont, "Segoe UI", Roboto, sans-serif`;
        ctx.fillStyle = '#90EE90'; // Light green color to match near objects

        // Show model type in title
        const modelLabel = this.model ? `MiDaS ${this.modelType.toUpperCase()}` : 'SIMPLIFIED';
        const title = isNarrowScreen ? '🌊 DEPTH' : `🌊 DEPTH (${modelLabel})`;

        const avgText = `Avg: ${this.avgDepth.toFixed(1)}`;
        const rangeText = `Range: ${this.minDepth.toFixed(0)}-${this.maxDepth.toFixed(0)}`;

        // Display colormap mode
        const colorModeLabels = {
            'inferno': '🟣 Inferno (Dark→Bright)',
            'magma': '🟣 Magma (Dark→Yellow)',
            'distance': '🟢 Near → 🔴 Far',
            'turbo': '🌈 Turbo Colormap',
            'plasma': '🔵 Plasma Colormap',
            'viridis': '🟢 Viridis Colormap',
            'grayscale': '⚫ Grayscale'
        };
        const modeText = colorModeLabels[this.colorMode] || `Mode: ${this.colorMode}`;

        ctx.fillText(title, x + 10, y + 22);
        ctx.font = `${mainFontSize}px -apple-system, BlinkMacSystemFont, "Segoe UI", Roboto, sans-serif`;
        ctx.fillStyle = '#FFFFFF';
        ctx.fillText(avgText, x + 10, y + 42);
        ctx.fillText(rangeText, x + 10, y + 58);
        ctx.font = `${subFontSize}px -apple-system, BlinkMacSystemFont, "Segoe UI", Roboto, sans-serif`;
        ctx.fillStyle = 'rgba(255, 255, 255, 0.7)';
        ctx.fillText(modeText, x + 10, isNarrowScreen ? y + 58 : y + 72);
    }

    /**
     * Draw active indicator in top-right corner
     */
    drawActiveIndicator(ctx, width, height) {
        const padding = 12;

        // Adjust size for narrow screens
        const isNarrowScreen = width < 400;
        const boxWidth = isNarrowScreen ? 110 : 140;
        const boxHeight = isNarrowScreen ? 28 : 32;

        const x = width - boxWidth - padding;
        const y = padding;

        // Helper function for rounded rectangle
        const drawRoundedRect = (x, y, width, height, radius) => {
            ctx.beginPath();
            ctx.moveTo(x + radius, y);
            ctx.lineTo(x + width - radius, y);
            ctx.quadraticCurveTo(x + width, y, x + width, y + radius);
            ctx.lineTo(x + width, y + height - radius);
            ctx.quadraticCurveTo(x + width, y + height, x + width - radius, y + height);
            ctx.lineTo(x + radius, y + height);
            ctx.quadraticCurveTo(x, y + height, x, y + height - radius);
            ctx.lineTo(x, y + radius);
            ctx.quadraticCurveTo(x, y, x + radius, y);
            ctx.closePath();
        };

        // Gradient background based on current colormap
        const gradient = ctx.createLinearGradient(x, y, x + boxWidth, y);

        if (this.colorMode === 'inferno') {
            // Inferno gradient: Dark purple → Red → Orange → Yellow
            gradient.addColorStop(0, 'rgba(0, 0, 4, 0.9)'); // Dark purple/black
            gradient.addColorStop(0.3, 'rgba(87, 16, 110, 0.9)'); // Purple
            gradient.addColorStop(0.5, 'rgba(188, 55, 84, 0.9)'); // Red
            gradient.addColorStop(0.7, 'rgba(249, 142, 9, 0.9)'); // Orange
            gradient.addColorStop(1, 'rgba(252, 255, 164, 0.9)'); // Light yellow
        } else if (this.colorMode === 'magma') {
            // Magma gradient: Dark → Purple → Pink → Orange → Yellow
            gradient.addColorStop(0, 'rgba(0, 0, 4, 0.9)'); // Dark
            gradient.addColorStop(0.3, 'rgba(80, 18, 123, 0.9)'); // Purple
            gradient.addColorStop(0.5, 'rgba(182, 54, 121, 0.9)'); // Pink
            gradient.addColorStop(0.7, 'rgba(251, 136, 97, 0.9)'); // Orange
            gradient.addColorStop(1, 'rgba(252, 253, 191, 0.9)'); // Yellow
        } else if (this.colorMode === 'distance') {
            // Distance gradient: Green → Yellow → Red
            gradient.addColorStop(0, 'rgba(144, 238, 144, 0.9)'); // Light green
            gradient.addColorStop(0.5, 'rgba(255, 255, 0, 0.9)'); // Yellow
            gradient.addColorStop(1, 'rgba(139, 0, 0, 0.9)'); // Dark red
        } else {
            // Default colorful gradient for other modes
            gradient.addColorStop(0, 'rgba(68, 1, 84, 0.9)'); // Viridis start
            gradient.addColorStop(0.5, 'rgba(33, 145, 140, 0.9)'); // Viridis mid
            gradient.addColorStop(1, 'rgba(253, 231, 37, 0.9)'); // Viridis end
        }

        ctx.fillStyle = gradient;
        drawRoundedRect(x, y, boxWidth, boxHeight, 6);
        ctx.fill();

        // Text with responsive font size
        const fontSize = isNarrowScreen ? 11 : 13;
        ctx.font = `bold ${fontSize}px -apple-system, BlinkMacSystemFont, "Segoe UI", Roboto, sans-serif`;
        // Use white text for inferno/magma (dark backgrounds), black for others
        ctx.fillStyle = (this.colorMode === 'inferno' || this.colorMode === 'magma') ? '#FFFFFF' : '#000000';
        ctx.textAlign = 'center';
        ctx.textBaseline = 'middle';
        const text = isNarrowScreen ? '🌊 DEPTH' : '🌊 DEPTH ACTIVE';
        ctx.fillText(text, x + boxWidth / 2, y + boxHeight / 2);

        // Reset text alignment
        ctx.textAlign = 'left';
        ctx.textBaseline = 'alphabetic';
    }

    /**
     * Enable/disable dual view mode
     */
    setDualViewMode(enabled, depthCanvasId = 'depthCanvas') {
        this.dualViewMode = enabled;

        if (enabled) {
            this.depthCanvas = document.getElementById(depthCanvasId);
            if (!this.depthCanvas) {
                console.error('Depth canvas not found:', depthCanvasId);
                this.dualViewMode = false;
                return false;
            }
            console.log('🌊 Dual view mode enabled - rendering to separate canvas');
        } else {
            this.depthCanvas = null;
            console.log('🌊 Dual view mode disabled - rendering as overlay');
        }

        return this.dualViewMode;
    }

    /**
     * Render depth map to dedicated canvas (for dual view mode)
     */
    async renderDepthMapToCanvas(depthMap, canvasElement) {
        if (!depthMap || !canvasElement) return;

        try {
            const ctx = canvasElement.getContext('2d', { willReadFrequently: true });
            const width = canvasElement.width;
            const height = canvasElement.height;

            // Resize canvas if needed
            if (this.colorMapCanvas.width !== width || this.colorMapCanvas.height !== height) {
                this.colorMapCanvas.width = width;
                this.colorMapCanvas.height = height;
            }

            const colorCtx = this.colorMapCanvas.getContext('2d', { willReadFrequently: true });

            // Get depth data
            const depthData = await depthMap.data();
            const depthWidth = depthMap.shape[1];
            const depthHeight = depthMap.shape[0];

            // Create or reuse ImageData
            if (!this.cachedImageData ||
                this.cachedDepthWidth !== depthWidth ||
                this.cachedDepthHeight !== depthHeight) {
                this.cachedImageData = colorCtx.createImageData(depthWidth, depthHeight);
                this.cachedDepthWidth = depthWidth;
                this.cachedDepthHeight = depthHeight;
            }

            const imageData = this.cachedImageData;
            const data = imageData.data;

            // Apply color mapping (same as overlay mode)
            for (let i = 0; i < depthData.length; i++) {
                const pixelIndex = i * 4;
                const depthValue = depthData[i];
                const normalized = depthValue / 255;

                // Inline MiDaS colormap
                if (this.colorMode === 'midas') {
                    const intensity = Math.round((1 - normalized) * 255);
                    data[pixelIndex] = intensity;
                    data[pixelIndex + 1] = intensity;
                    data[pixelIndex + 2] = intensity;
                } else if (this.colorMode === 'distance') {
                    if (normalized < 0.33) {
                        const t = normalized / 0.33;
                        data[pixelIndex] = Math.round(144 + (255 - 144) * t);
                        data[pixelIndex + 1] = Math.round(238 + (255 - 238) * t);
                        data[pixelIndex + 2] = Math.round(144 - 144 * t);
                    } else if (normalized < 0.67) {
                        const t = (normalized - 0.33) / 0.34;
                        data[pixelIndex] = 255;
                        data[pixelIndex + 1] = Math.round(255 - (255 - 165) * t);
                        data[pixelIndex + 2] = 0;
                    } else {
                        const t = (normalized - 0.67) / 0.33;
                        data[pixelIndex] = Math.round(255 - (255 - 139) * t);
                        data[pixelIndex + 1] = Math.round(165 - 165 * t);
                        data[pixelIndex + 2] = 0;
                    }
                } else {
                    // Fallback to method call for other modes
                    const [r, g, b] = this.applyColorMap(depthValue, this.colorMode);
                    data[pixelIndex] = r;
                    data[pixelIndex + 1] = g;
                    data[pixelIndex + 2] = b;
                }
                data[pixelIndex + 3] = 255; // Full alpha
            }

            // Draw to color map canvas
            colorCtx.putImageData(imageData, 0, 0);

            // Clear canvas and draw scaled depth map
            ctx.clearRect(0, 0, width, height);
            ctx.drawImage(this.colorMapCanvas, 0, 0, width, height);

            // Draw depth statistics
            if (this.showAvgDepth) {
                await this.analyzeDepth(depthMap);
                this.drawDepthStats(ctx, width, height);
            }

            // Draw FPS indicator
            this.drawFPSIndicator(ctx, width, height);

        } catch (error) {
            console.error('Failed to render depth map to canvas:', error);
        }
    }

    /**
     * Render depth map as picture-in-picture overlay (top left, 15% size)
     */
    async renderPictureInPicture(ctx, depthMap, mainWidth, mainHeight) {
        if (!depthMap) return;

        const pipWidth = Math.round(mainWidth * this.pipSize);
        const pipHeight = Math.round(mainHeight * this.pipSize);
        const padding = 12;
        const x = padding;
        const y = padding;

        try {
            // Create temporary canvas for PiP depth rendering
            if (!this.pipCanvas) {
                this.pipCanvas = document.createElement('canvas');
            }

            this.pipCanvas.width = pipWidth;
            this.pipCanvas.height = pipHeight;
            const pipCtx = this.pipCanvas.getContext('2d');

            // Render depth to PiP canvas (without stats/indicators)
            await this.renderDepthToContext(pipCtx, depthMap, pipWidth, pipHeight, false);

            // Draw PiP to main canvas with border
            ctx.save();

            // Background/border
            ctx.fillStyle = 'rgba(0, 0, 0, 0.3)';
            ctx.fillRect(x - 2, y - 2, pipWidth + 4, pipHeight + 4);

            // Draw depth map
            ctx.drawImage(this.pipCanvas, x, y, pipWidth, pipHeight);

            // Border
            ctx.strokeStyle = 'rgba(180, 242, 34, 0.8)';
            ctx.lineWidth = 2;
            ctx.strokeRect(x, y, pipWidth, pipHeight);

            // Label
            ctx.fillStyle = 'rgba(180, 242, 34, 0.9)';
            ctx.fillRect(x, y + pipHeight - 20, pipWidth, 20);
            ctx.fillStyle = '#000';
            ctx.font = 'bold 11px monospace';
            ctx.textAlign = 'center';
            ctx.fillText('DEPTH', x + pipWidth / 2, y + pipHeight - 6);

            ctx.restore();

        } catch (error) {
            console.error('Failed to render PiP depth:', error);
        }
    }

    /**
     * Helper to render depth map to a context (used by PiP)
     */
    async renderDepthToContext(ctx, depthMap, width, height, includeOverlays = true) {
        const depthData = await depthMap.data();
        const depthWidth = depthMap.shape[1] || depthMap.shape[0];
        const depthHeight = depthMap.shape[0];

        // Create temp canvas for color mapping
        const tempCanvas = document.createElement('canvas');
        tempCanvas.width = depthWidth;
        tempCanvas.height = depthHeight;
        const tempCtx = tempCanvas.getContext('2d');

        const imageData = tempCtx.createImageData(depthWidth, depthHeight);
        const data = imageData.data;

        // Apply MiDaS colormap
        for (let i = 0; i < depthData.length; i++) {
            const pixelIndex = i * 4;
            const normalized = depthData[i] / 255;
            const intensity = Math.round((1 - normalized) * 255);
            data[pixelIndex] = intensity;
            data[pixelIndex + 1] = intensity;
            data[pixelIndex + 2] = intensity;
            data[pixelIndex + 3] = 255;
        }

        tempCtx.putImageData(imageData, 0, 0);
        ctx.clearRect(0, 0, width, height);
        ctx.drawImage(tempCanvas, 0, 0, width, height);
    }

    /**
     * Change color mode
     */
    setColorMode(mode) {
<<<<<<< HEAD
        const validModes = ['inferno', 'magma', 'distance', 'grayscale', 'turbo', 'plasma', 'viridis'];
=======
        const validModes = ['midas', 'distance', 'grayscale', 'turbo', 'plasma', 'viridis'];
>>>>>>> 84829e53
        if (validModes.includes(mode)) {
            this.colorMode = mode;
            console.log('Depth color mode:', mode);
        }
    }

    /**
     * Set model type (small or large)
     */
    setModelType(type) {
        if (this.isModelLoaded) {
            console.warn('Cannot change model type while model is loaded. Toggle off depth first.');
            return false;
        }

        if (type === 'small' || type === 'large') {
            this.modelType = type;
            console.log(`MiDaS model type set to: ${type}`);
            return true;
        }

        console.warn('Invalid model type. Use "small" or "large"');
        return false;
    }

    /**
     * Set depth enhancement level (1.0 = no enhancement, 1.5 = high contrast)
     */
    setDepthEnhancement(level) {
        this.depthEnhancement = Math.max(0.5, Math.min(2.0, level));
        console.log(`Depth enhancement set to: ${this.depthEnhancement}`);
    }

    /**
     * Toggle depth smoothing
     */
    setDepthSmoothing(enabled) {
        this.enableDepthSmoothing = enabled;
        console.log(`Depth smoothing: ${enabled ? 'enabled' : 'disabled'}`);
    }

    /**
     * Get current configuration
     */
    getConfig() {
        return {
            modelType: this.modelType,
            inputSize: this.inputSize,
            colorMode: this.colorMode,
            depthEnhancement: this.depthEnhancement,
            enableSmoothing: this.enableDepthSmoothing,
            usingMiDaS: this.model !== null,
            isEnabled: this.isEnabled,
            currentFps: this.currentFps
        };
    }

    /**
     * Update FPS tracking
     */
    updateFPS(frameTime) {
        const fps = 1000 / frameTime;
        this.fpsHistory.push(fps);

        // Keep last 30 frames
        if (this.fpsHistory.length > 30) {
            this.fpsHistory.shift();
        }

        // Update every 500ms
        const now = performance.now();
        if (now - this.lastFpsUpdate > 500) {
            const avgFps = this.fpsHistory.reduce((a, b) => a + b, 0) / this.fpsHistory.length;
            this.currentFps = Math.round(avgFps);
            this.lastFpsUpdate = now;
        }
    }

    /**
     * Draw FPS indicator on bottom edge
     */
    drawFPSIndicator(ctx, width, height) {
        if (this.currentFps === 0) return;

        const padding = 12;
        const boxWidth = 80;
        const boxHeight = 28;
        const x = width - boxWidth - padding;
        const y = height - boxHeight - padding;

        // Background
        ctx.fillStyle = 'rgba(0, 0, 0, 0.7)';
        ctx.fillRect(x, y, boxWidth, boxHeight);

        // Border
        ctx.strokeStyle = this.currentFps >= 10 ? 'rgba(144, 238, 144, 0.8)' : 'rgba(255, 100, 100, 0.8)';
        ctx.lineWidth = 2;
        ctx.strokeRect(x, y, boxWidth, boxHeight);

        // FPS Text
        ctx.font = 'bold 16px monospace';
        ctx.fillStyle = this.currentFps >= 10 ? '#90EE90' : '#FF6464';
        ctx.textAlign = 'center';
        ctx.textBaseline = 'middle';
        ctx.fillText(`${this.currentFps} FPS`, x + boxWidth / 2, y + boxHeight / 2);

        // Reset alignment
        ctx.textAlign = 'left';
        ctx.textBaseline = 'alphabetic';
    }

    /**
     * Export depth data for photo metadata
     */
    async exportDepthData(depthMap) {
        if (!depthMap) return null;

        const stats = await this.analyzeDepth(depthMap);

        return {
            average: stats.average,
            min: stats.min,
            max: stats.max,
            colorMode: this.colorMode,
            timestamp: Date.now()
        };
    }

    /**
     * Clean up resources
     */
    cleanup() {
        if (this.model) {
            this.model.dispose();
            this.model = null;
        }

        if (this.lastDepthMap) {
            this.lastDepthMap.dispose();
            this.lastDepthMap = null;
        }

        this.isModelLoaded = false;
        this.isEnabled = false;

        console.log('Depth prediction manager cleaned up');
    }
}

// Create singleton instance
console.log('🌊 Creating depth prediction manager singleton...');
let depthPredictionManager;

try {
    depthPredictionManager = new DepthPredictionManager();
    console.log('✅ Depth prediction manager instance created');
} catch (error) {
    console.error('❌ Failed to create depth prediction manager:', error);
    // Create a dummy object to prevent undefined errors
    depthPredictionManager = {
        isSupported: () => false,
        initializeModel: async () => false,
        toggle: async () => { throw new Error('Depth prediction not available'); },
        predictDepth: async () => null,
        cleanup: () => {}
    };
}

// Export for use in other modules
if (typeof module !== 'undefined' && module.exports) {
    module.exports = depthPredictionManager;
} else {
    window.depthPredictionManager = depthPredictionManager;
    console.log('✅ Depth prediction manager exported to window.depthPredictionManager');
    console.log('Depth manager instance:', depthPredictionManager);
}<|MERGE_RESOLUTION|>--- conflicted
+++ resolved
@@ -39,11 +39,7 @@
 
         // Visualization settings (OPTIMIZED for performance)
         this.depthOpacity = 0.7; // Increased opacity for better visibility
-<<<<<<< HEAD
-        this.colorMode = 'inferno'; // Inferno colormap (like MiDaS demos) - perceptually uniform
-=======
         this.colorMode = 'midas'; // MiDaS theme: white=near, dark=far
->>>>>>> 84829e53
         this.showAvgDepth = true; // Show average depth value
 
         // Quality settings
@@ -604,16 +600,8 @@
         const normalized = value / 255;
 
         switch (mode) {
-<<<<<<< HEAD
-            case 'inferno':
-                return this.infernoColormap(normalized);
-
-            case 'magma':
-                return this.magmaColormap(normalized);
-=======
             case 'midas':
                 return this.midasColormap(normalized);
->>>>>>> 84829e53
 
             case 'distance':
                 return this.distanceColormap(normalized);
@@ -631,11 +619,7 @@
                 return this.viridisColormap(normalized);
 
             default:
-<<<<<<< HEAD
-                return this.infernoColormap(normalized);
-=======
                 return this.midasColormap(normalized);
->>>>>>> 84829e53
         }
     }
 
@@ -811,37 +795,6 @@
                 const depthValue = depthData[i];
                 const normalized = depthValue / 255;
 
-<<<<<<< HEAD
-                // Inline color mapping for most common modes for speed
-                if (this.colorMode === 'inferno') {
-                    // Optimized inline inferno colormap (MiDaS default)
-                    const v2 = normalized * normalized;
-                    const v3 = v2 * normalized;
-                    const v4 = v3 * normalized;
-                    data[pixelIndex] = Math.max(0, Math.min(255, Math.round(255 * (
-                        -0.01948 + 4.55301 * normalized - 9.53334 * v2 + 12.1836 * v3 - 5.36298 * v4
-                    ))));
-                    data[pixelIndex + 1] = Math.max(0, Math.min(255, Math.round(255 * (
-                        0.00509 + 0.56132 * normalized + 4.77655 * v2 - 9.65387 * v3 + 5.54818 * v4
-                    ))));
-                    data[pixelIndex + 2] = Math.max(0, Math.min(255, Math.round(255 * (
-                        0.01884 + 2.22766 * normalized - 12.7604 * v2 + 27.1828 * v3 - 21.7499 * v4
-                    ))));
-                } else if (this.colorMode === 'magma') {
-                    // Optimized inline magma colormap
-                    const v2 = normalized * normalized;
-                    const v3 = v2 * normalized;
-                    const v4 = v3 * normalized;
-                    data[pixelIndex] = Math.max(0, Math.min(255, Math.round(255 * (
-                        -0.00178 + 3.10162 * normalized - 5.53112 * v2 + 8.67094 * v3 - 4.58736 * v4
-                    ))));
-                    data[pixelIndex + 1] = Math.max(0, Math.min(255, Math.round(255 * (
-                        0.00420 + 0.35156 * normalized + 2.29152 * v2 - 4.79591 * v3 + 3.10803 * v4
-                    ))));
-                    data[pixelIndex + 2] = Math.max(0, Math.min(255, Math.round(255 * (
-                        0.01506 + 3.48940 * normalized - 17.8304 * v2 + 36.3805 * v3 - 26.4538 * v4
-                    ))));
-=======
                 // Inline color mapping for midas mode (most common) for speed
                 if (this.colorMode === 'midas') {
                     // Optimized inline MiDaS colormap: White (near) to Black (far)
@@ -849,7 +802,6 @@
                     data[pixelIndex] = intensity;
                     data[pixelIndex + 1] = intensity;
                     data[pixelIndex + 2] = intensity;
->>>>>>> 84829e53
                 } else if (this.colorMode === 'distance') {
                     // Optimized inline distance colormap: Green (near) to Red (far)
                     if (normalized < 0.33) {
@@ -1278,11 +1230,7 @@
      * Change color mode
      */
     setColorMode(mode) {
-<<<<<<< HEAD
-        const validModes = ['inferno', 'magma', 'distance', 'grayscale', 'turbo', 'plasma', 'viridis'];
-=======
         const validModes = ['midas', 'distance', 'grayscale', 'turbo', 'plasma', 'viridis'];
->>>>>>> 84829e53
         if (validModes.includes(mode)) {
             this.colorMode = mode;
             console.log('Depth color mode:', mode);

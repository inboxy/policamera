/**
 * AI Image Recognition Module for PoliCamera
 * Uses Web Worker with TensorFlow.js for non-blocking object detection
 */
class AIRecognitionManager {
    constructor() {
        this.worker = null;
        this.isWorkerSupported = typeof Worker !== 'undefined';
        this.isModelLoaded = false;
        this.isLoading = false;
        this.messageId = 0;
        this.pendingMessages = new Map();
        this.detectionThreshold = 0.4;
        this.maxDetections = 10;
        this.workerFailureCount = 0;
        this.maxWorkerFailures = 3;

        // Performance optimization settings - Optimized for maximum speed
        this.inputSize = 224; // Reduced for faster processing (with monochrome)
        this.maxFPS = 30; // 30 FPS for balanced performance
        this.skipFrames = 0; // Process every frame for continuous detection
        this.frameCounter = 0;
        this.lastProcessTime = 0;
        this.targetFrameTime = 1000 / this.maxFPS;

        // Canvas pooling for better memory management
        this.canvasPool = [];
        this.maxPoolSize = 3;

        // Fallback properties for non-worker mode
        this.model = null;
        this.modelUrl = 'https://cdn.jsdelivr.net/npm/@tensorflow-models/coco-ssd@2.2.2';

        // Object tracking and smoothing
        this.trackedObjects = [];
        this.objectIdCounter = 0;
        this.trackingIoUThreshold = 0.4; // Higher threshold for more confident matching
        this.minDetectionFrames = 1; // Show objects immediately for continuous display
        this.maxMissingFrames = 5; // Longer persistence to maintain tracking through brief occlusions

        // NMS settings
        this.nmsIoUThreshold = 0.5;
        this.enableNMS = true;

<<<<<<< HEAD
        // Temporal smoothing settings - Optimized for low lag
        this.smoothingAlpha = 0.85; // Higher = more responsive, lower = smoother
=======
        // Temporal smoothing settings - Optimized for sticky tracking
        this.smoothingAlpha = 0.75; // Higher = more responsive, lower = smoother
>>>>>>> 60436de1
        this.enableSmoothing = true; // Keep enabled for stability
        this.adaptiveSmoothing = true; // Adjust smoothing based on motion speed

        // Velocity-based tracking for better following
        this.enableVelocityTracking = true;
<<<<<<< HEAD
        this.velocitySmoothing = 0.75; // Smoothing factor for velocity
        this.predictionWeight = 0.4; // How much to trust velocity prediction

        // Speed optimization
        this.useMonochrome = true; // Convert to grayscale for faster processing
        this.monochromeCanvas = null;
=======
        this.velocitySmoothing = 0.7; // Higher smoothing for more stable velocity
        this.predictionWeight = 0.5; // Increased trust in velocity prediction for better sticking
        this.maxVelocity = 500; // Maximum velocity (pixels per second) to prevent jumps
>>>>>>> 60436de1

        // Detection statistics
        this.detectionStats = {
            frameCount: 0,
            totalDetections: 0,
            classCounts: {}
        };

        // Class colors for visualization (Material Design inspired)
        // Use static class colors to avoid recreating on each instance
        if (!AIRecognitionManager.CLASS_COLORS) {
            AIRecognitionManager.CLASS_COLORS = this.initializeClassColors();
        }

        this.initializeWorker();
        this.adjustPerformanceSettings();
    }

    /**
     * Initialize Web Worker for AI processing
     */
    initializeWorker() {
        if (!this.isWorkerSupported) {
            console.warn('Web Workers not supported, falling back to main thread');
            return;
        }

        try {
            this.worker = new Worker('ai-worker.js');

            this.worker.onmessage = (event) => {
                const { id, success, data, error } = event.data;
                const pending = this.pendingMessages.get(id);

                if (pending) {
                    this.pendingMessages.delete(id);
                    if (success) {
                        pending.resolve(data);
                    } else {
                        pending.reject(new Error(error || 'Worker processing failed'));
                    }
                }
            };

            this.worker.onerror = (error) => {
                console.error('AI Worker error:', error);
                // Fallback to main thread
                this.worker = null;
                this.isWorkerSupported = false;
            };

            console.log('AI Worker initialized successfully');
        } catch (error) {
            console.error('Failed to initialize AI Worker:', error);
            this.worker = null;
            this.isWorkerSupported = false;
        }
    }

    /**
     * Send message to worker
     */
    sendWorkerMessage(type, data = {}) {
        return new Promise((resolve, reject) => {
            if (!this.worker) {
                reject(new Error('Worker not available'));
                return;
            }

            const id = ++this.messageId;
            this.pendingMessages.set(id, { resolve, reject });

            this.worker.postMessage({ id, type, data });

            // Timeout after 30 seconds
            setTimeout(() => {
                if (this.pendingMessages.has(id)) {
                    this.pendingMessages.delete(id);
                    reject(new Error('Worker timeout'));
                }
            }, 30000);
        });
    }

    /**
     * Initialize the AI model
     * @returns {Promise<boolean>} Success status
     */
    async initializeModel() {
        if (this.isModelLoaded || this.isLoading) {
            console.log('AI model already', this.isModelLoaded ? 'loaded' : 'loading');
            return this.isModelLoaded;
        }

        this.isLoading = true;
        console.log('🔄 Loading AI model...');

        try {
            if (this.worker) {
                // Use worker
                console.log('📦 Using Web Worker for AI processing');
                const result = await this.sendWorkerMessage('INIT_MODEL');
                this.isModelLoaded = result.success;
                if (result.success) {
                    console.log('✅ AI model loaded successfully (worker)');
                }
                return result.success;
            } else {
                // Fallback to main thread
                console.log('⚠️ Web Worker not available, using main thread');
                const success = await this.initializeModelMainThread();
                if (success) {
                    console.log('✅ AI model loaded successfully (main thread)');
                }
                return success;
            }
        } catch (error) {
            console.error('❌ Failed to load AI model:', error);
            this.isModelLoaded = false;
            return false;
        } finally {
            this.isLoading = false;
        }
    }

    /**
     * Fallback model initialization for main thread
     */
    async initializeModelMainThread() {
        try {
            // Check if TensorFlow.js is available
            if (typeof tf === 'undefined') {
                throw new Error('TensorFlow.js not loaded');
            }

            // Check if COCO-SSD model is available
            if (typeof cocoSsd === 'undefined') {
                throw new Error('COCO-SSD model not loaded');
            }

            // Load the model
            this.model = await cocoSsd.load();
            this.isModelLoaded = true;
            console.log('AI model loaded successfully (main thread)');

            return true;
        } catch (error) {
            console.error('Failed to load AI model on main thread:', error);
            return false;
        }
    }

    /**
     * Detect objects in an image with performance optimizations
     * @param {HTMLImageElement|HTMLCanvasElement|HTMLVideoElement} imageElement
     * @param {boolean} isRealTime - Whether this is for real-time processing
     * @returns {Promise<Array>} Array of detection results
     */
    async detectObjects(imageElement, isRealTime = false) {
        if (!this.isModelLoaded) {
            console.warn('AI model not loaded. Attempting to initialize...');
            const loaded = await this.initializeModel();
            if (!loaded) {
                return [];
            }
        }

        // Frame skipping for real-time performance (if configured)
        if (isRealTime && this.skipFrames > 0) {
            this.frameCounter++;
            if (this.frameCounter <= this.skipFrames) {
                return []; // Skip this frame
            }
            this.frameCounter = 0;
        }

        // FPS throttling - always check to prevent overload
        if (isRealTime) {
            const currentTime = performance.now();
            if (currentTime - this.lastProcessTime < this.targetFrameTime) {
                return []; // Too soon, skip this frame
            }
            this.lastProcessTime = currentTime;
        }

        try {
            if (this.worker && this.workerFailureCount < this.maxWorkerFailures) {
                // Use worker for detection
                return await this.detectObjectsWorker(imageElement, isRealTime);
            } else {
                // Fallback to main thread
                return await this.detectObjectsMainThread(imageElement, isRealTime);
            }
        } catch (error) {
            console.error('Object detection failed:', error);
            return [];
        }
    }

    /**
     * Get canvas from pool or create new one
     */
    getCanvas() {
        if (this.canvasPool.length > 0) {
            return this.canvasPool.pop();
        }
        return document.createElement('canvas');
    }

    /**
     * Return canvas to pool
     */
    returnCanvas(canvas) {
        if (this.canvasPool.length < this.maxPoolSize) {
            // Clear canvas and return to pool
            const ctx = canvas.getContext('2d');
            ctx.clearRect(0, 0, canvas.width, canvas.height);
            this.canvasPool.push(canvas);
        }
    }

    /**
     * Convert canvas to monochrome for faster processing
     * Reduces data by ~66% (3 color channels to 1)
     */
    convertToMonochrome(ctx, width, height) {
        if (!this.useMonochrome) return;

        const imageData = ctx.getImageData(0, 0, width, height);
        const data = imageData.data;

        // Convert to grayscale using luminosity method
        for (let i = 0; i < data.length; i += 4) {
            const gray = Math.round(0.299 * data[i] + 0.587 * data[i + 1] + 0.114 * data[i + 2]);
            data[i] = gray;     // R
            data[i + 1] = gray; // G
            data[i + 2] = gray; // B
            // data[i + 3] is alpha, keep unchanged
        }

        ctx.putImageData(imageData, 0, 0);
    }

    /**
     * Detect objects using Web Worker
     */
    async detectObjectsWorker(imageElement, isRealTime = false) {
        const canvas = this.getCanvas();

        try {
            const ctx = canvas.getContext('2d');

            // Handle different element types with size optimization for real-time
            let width, height, sourceWidth, sourceHeight;

            if (imageElement instanceof HTMLCanvasElement) {
                sourceWidth = imageElement.width;
                sourceHeight = imageElement.height;
            } else if (imageElement instanceof HTMLVideoElement) {
                sourceWidth = imageElement.videoWidth;
                sourceHeight = imageElement.videoHeight;

                // Check if video dimensions are valid
                if (sourceWidth === 0 || sourceHeight === 0) {
                    throw new Error('Video not ready - invalid dimensions');
                }
            } else {
                sourceWidth = imageElement.naturalWidth || imageElement.width;
                sourceHeight = imageElement.naturalHeight || imageElement.height;
            }

            // Optimize size for real-time processing
            if (isRealTime && (sourceWidth > this.inputSize || sourceHeight > this.inputSize)) {
                // Scale down for faster processing
                const scale = Math.min(this.inputSize / sourceWidth, this.inputSize / sourceHeight);
                width = Math.floor(sourceWidth * scale);
                height = Math.floor(sourceHeight * scale);
            } else {
                width = sourceWidth;
                height = sourceHeight;
            }

            canvas.width = width;
            canvas.height = height;

            // Draw image with potential scaling
            if (width !== sourceWidth || height !== sourceHeight) {
                ctx.drawImage(imageElement, 0, 0, width, height);
            } else {
                ctx.drawImage(imageElement, 0, 0);
            }

            // Convert to monochrome for faster processing
            this.convertToMonochrome(ctx, width, height);

            // Get image data
            const imageData = ctx.getImageData(0, 0, width, height);

            // Send to worker
            const result = await this.sendWorkerMessage('DETECT_OBJECTS', {
                imageData: imageData.data.buffer,
                width: width,
                height: height
            });

            if (result.success) {
                // Scale bounding boxes back to original size if we downscaled
                let detections = result.detections;
                if (width !== sourceWidth || height !== sourceHeight) {
                    const scaleX = sourceWidth / width;
                    const scaleY = sourceHeight / height;

                    detections = detections.map(detection => ({
                        ...detection,
                        bbox: {
                            x: Math.round(detection.bbox.x * scaleX),
                            y: Math.round(detection.bbox.y * scaleY),
                            width: Math.round(detection.bbox.width * scaleX),
                            height: Math.round(detection.bbox.height * scaleY)
                        }
                    }));
                }

                // Apply NMS to filter overlapping detections
                detections = this.applyNMS(detections);

                // Apply tracking for real-time detections
                if (isRealTime) {
                    detections = this.trackObjects(detections);
                }

                if (!isRealTime) {
                    console.log(`Detected ${detections.length} objects (worker):`, detections);
                }

                // Reset failure count on success
                this.workerFailureCount = 0;
                return detections;
            } else {
                console.error('Worker detection failed:', result.error);
                this.workerFailureCount++;

                if (this.workerFailureCount >= this.maxWorkerFailures) {
                    console.warn('Worker failed too many times, switching to main thread permanently');
                }

                // Fallback to main thread
                return await this.detectObjectsMainThread(imageElement, isRealTime);
            }

        } catch (error) {
            console.error('Worker detection error:', error);
            this.workerFailureCount++;

            if (this.workerFailureCount >= this.maxWorkerFailures) {
                console.warn('Worker failed too many times, switching to main thread permanently');
            }

            // Fallback to main thread
            return await this.detectObjectsMainThread(imageElement, isRealTime);
        } finally {
            // Return canvas to pool
            this.returnCanvas(canvas);
        }
    }

    /**
     * Fallback detection for main thread with optimizations
     */
    async detectObjectsMainThread(imageElement, isRealTime = false) {
        const canvas = isRealTime ? this.getCanvas() : null;

        try {
            let processElement = imageElement;

            // Optimize for real-time by downscaling
            if (isRealTime && canvas) {
                const ctx = canvas.getContext('2d');

                let sourceWidth, sourceHeight;
                if (imageElement instanceof HTMLVideoElement) {
                    sourceWidth = imageElement.videoWidth;
                    sourceHeight = imageElement.videoHeight;
                } else if (imageElement instanceof HTMLCanvasElement) {
                    sourceWidth = imageElement.width;
                    sourceHeight = imageElement.height;
                } else {
                    sourceWidth = imageElement.naturalWidth || imageElement.width;
                    sourceHeight = imageElement.naturalHeight || imageElement.height;
                }

                // Downscale for performance
                if (sourceWidth > this.inputSize || sourceHeight > this.inputSize) {
                    const scale = Math.min(this.inputSize / sourceWidth, this.inputSize / sourceHeight);
                    const width = Math.floor(sourceWidth * scale);
                    const height = Math.floor(sourceHeight * scale);

                    canvas.width = width;
                    canvas.height = height;
                    ctx.drawImage(imageElement, 0, 0, width, height);

                    // Convert to monochrome for faster processing
                    this.convertToMonochrome(ctx, width, height);

                    processElement = canvas;
                }
            }

            if (!isRealTime) {
                console.log('Running object detection (main thread)...');
            }

            const predictions = await this.model.detect(processElement);

            // Filter predictions by confidence threshold
            let filteredPredictions = predictions
                .filter(prediction => prediction.score >= this.detectionThreshold)
                .slice(0, this.maxDetections)
                .map(prediction => ({
                    class: prediction.class,
                    confidence: Math.round(prediction.score * 100),
                    bbox: {
                        x: Math.round(prediction.bbox[0]),
                        y: Math.round(prediction.bbox[1]),
                        width: Math.round(prediction.bbox[2]),
                        height: Math.round(prediction.bbox[3])
                    }
                }));

            // Scale bounding boxes back if we downscaled
            if (isRealTime && canvas && processElement === canvas) {
                let sourceWidth, sourceHeight;
                if (imageElement instanceof HTMLVideoElement) {
                    sourceWidth = imageElement.videoWidth;
                    sourceHeight = imageElement.videoHeight;
                } else if (imageElement instanceof HTMLCanvasElement) {
                    sourceWidth = imageElement.width;
                    sourceHeight = imageElement.height;
                } else {
                    sourceWidth = imageElement.naturalWidth || imageElement.width;
                    sourceHeight = imageElement.naturalHeight || imageElement.height;
                }

                const scaleX = sourceWidth / canvas.width;
                const scaleY = sourceHeight / canvas.height;

                filteredPredictions = filteredPredictions.map(prediction => ({
                    ...prediction,
                    bbox: {
                        x: Math.round(prediction.bbox.x * scaleX),
                        y: Math.round(prediction.bbox.y * scaleY),
                        width: Math.round(prediction.bbox.width * scaleX),
                        height: Math.round(prediction.bbox.height * scaleY)
                    }
                }));
            }

            // Apply NMS to filter overlapping detections
            filteredPredictions = this.applyNMS(filteredPredictions);

            // Apply tracking for real-time detections
            if (isRealTime) {
                filteredPredictions = this.trackObjects(filteredPredictions);
            }

            if (!isRealTime) {
                console.log(`Detected ${filteredPredictions.length} objects (main thread):`, filteredPredictions);
            }

            return filteredPredictions;

        } catch (error) {
            console.error('Main thread detection failed:', error);
            return [];
        } finally {
            if (canvas) {
                this.returnCanvas(canvas);
            }
        }
    }

    /**
     * Analyze an image from canvas or data URL
     * @param {HTMLCanvasElement|string} imageSource Canvas element or data URL
     * @returns {Promise<Object>} Analysis results
     */
    async analyzeImage(imageSource) {
        try {
            let imageElement;

            if (typeof imageSource === 'string') {
                // Create image from data URL
                imageElement = await this.createImageFromDataUrl(imageSource);
            } else if (imageSource instanceof HTMLCanvasElement) {
                imageElement = imageSource;
            } else {
                throw new Error('Invalid image source type');
            }

            const detections = await this.detectObjects(imageElement);

            return {
                success: true,
                timestamp: new Date().toISOString(),
                detections: detections,
                summary: this.generateDetectionSummary(detections),
                metadata: {
                    modelUsed: 'COCO-SSD',
                    threshold: this.detectionThreshold,
                    totalDetections: detections.length
                }
            };

        } catch (error) {
            console.error('Image analysis failed:', error);
            return {
                success: false,
                error: error.message,
                timestamp: new Date().toISOString(),
                detections: [],
                summary: 'Analysis failed',
                metadata: null
            };
        }
    }

    /**
     * Create an image element from a data URL
     * @param {string} dataUrl
     * @returns {Promise<HTMLImageElement>}
     */
    createImageFromDataUrl(dataUrl) {
        return new Promise((resolve, reject) => {
            const img = new Image();
            img.onload = () => resolve(img);
            img.onerror = () => reject(new Error('Failed to load image'));
            img.src = dataUrl;
        });
    }

    /**
     * Generate a summary of detected objects
     * @param {Array} detections
     * @returns {string}
     */
    generateDetectionSummary(detections) {
        if (detections.length === 0) {
            return 'No objects detected';
        }

        // Count objects by class
        const objectCounts = {};
        detections.forEach(detection => {
            objectCounts[detection.class] = (objectCounts[detection.class] || 0) + 1;
        });

        // Create summary string
        const summaryParts = Object.entries(objectCounts)
            .sort(([,a], [,b]) => b - a) // Sort by count descending
            .map(([className, count]) =>
                count > 1 ? `${count} ${className}s` : `1 ${className}`
            );

        return summaryParts.join(', ');
    }

    /**
     * Draw detection boxes on canvas
     * @param {HTMLCanvasElement} canvas
     * @param {Array} detections
     */
    drawDetections(canvas, detections) {
        const ctx = canvas.getContext('2d');

        detections.forEach(detection => {
            const { bbox, class: className, confidence, trackId } = detection;

            // Get color for this class
            const color = this.getClassColor(className);

            // Validate bbox before drawing
            if (!bbox || bbox.width <= 0 || bbox.height <= 0) return;

            // Draw bounding box with shadow for better visibility
            ctx.shadowColor = 'rgba(0, 0, 0, 0.5)';
            ctx.shadowBlur = 4;
            ctx.strokeStyle = color;
            ctx.lineWidth = 3;
            ctx.strokeRect(bbox.x, bbox.y, bbox.width, bbox.height);

            // Reset shadow
            ctx.shadowBlur = 0;

            // Draw corner accents for modern look - all in one path for efficiency
            const cornerLength = Math.min(20, bbox.width / 4, bbox.height / 4);
            ctx.lineWidth = 4;
            ctx.beginPath();

            // Top-left corner
            ctx.moveTo(bbox.x, bbox.y + cornerLength);
            ctx.lineTo(bbox.x, bbox.y);
            ctx.lineTo(bbox.x + cornerLength, bbox.y);

            // Top-right corner
            ctx.moveTo(bbox.x + bbox.width - cornerLength, bbox.y);
            ctx.lineTo(bbox.x + bbox.width, bbox.y);
            ctx.lineTo(bbox.x + bbox.width, bbox.y + cornerLength);

            // Bottom-left corner
            ctx.moveTo(bbox.x, bbox.y + bbox.height - cornerLength);
            ctx.lineTo(bbox.x, bbox.y + bbox.height);
            ctx.lineTo(bbox.x + cornerLength, bbox.y + bbox.height);

            // Bottom-right corner
            ctx.moveTo(bbox.x + bbox.width - cornerLength, bbox.y + bbox.height);
            ctx.lineTo(bbox.x + bbox.width, bbox.y + bbox.height);
            ctx.lineTo(bbox.x + bbox.width, bbox.y + bbox.height - cornerLength);

            ctx.stroke();

            // Draw label with track ID if available
            const label = trackId ? `${className} #${trackId} (${confidence}%)` : `${className} (${confidence}%)`;
            ctx.font = 'bold 16px -apple-system, BlinkMacSystemFont, "Segoe UI", Roboto, sans-serif';
            const textMetrics = ctx.measureText(label);
            const textWidth = textMetrics.width;
            const textHeight = 20;
            const padding = 10;

            // Draw label background with rounded corners
            const labelX = bbox.x;
            const labelY = bbox.y - textHeight - 8;

            // Helper function to draw rounded rectangle
            const drawRoundedRect = (x, y, width, height, radius) => {
                ctx.beginPath();
                ctx.moveTo(x + radius, y);
                ctx.lineTo(x + width - radius, y);
                ctx.quadraticCurveTo(x + width, y, x + width, y + radius);
                ctx.lineTo(x + width, y + height - radius);
                ctx.quadraticCurveTo(x + width, y + height, x + width - radius, y + height);
                ctx.lineTo(x + radius, y + height);
                ctx.quadraticCurveTo(x, y + height, x, y + height - radius);
                ctx.lineTo(x, y + radius);
                ctx.quadraticCurveTo(x, y, x + radius, y);
                ctx.closePath();
            };

            // Parse color to RGB
            const r = parseInt(color.slice(1, 3), 16);
            const g = parseInt(color.slice(3, 5), 16);
            const b = parseInt(color.slice(5, 7), 16);

            ctx.fillStyle = `rgba(${r}, ${g}, ${b}, 0.9)`;
            drawRoundedRect(labelX, labelY, textWidth + padding * 2, textHeight + 4, 6);
            ctx.fill();

            // Draw label text with contrasting color
            const luminance = (0.299 * r + 0.587 * g + 0.114 * b) / 255;
            ctx.fillStyle = luminance > 0.5 ? '#000000' : '#FFFFFF';
            ctx.fillText(label, labelX + padding, labelY + textHeight - 2);

            // Draw confidence bar below bounding box
            const barWidth = bbox.width;
            const barHeight = 4;
            const barX = bbox.x;
            const barY = bbox.y + bbox.height + 4;

            // Background bar
            ctx.fillStyle = 'rgba(0, 0, 0, 0.3)';
            ctx.fillRect(barX, barY, barWidth, barHeight);

            // Confidence bar
            ctx.fillStyle = color;
            ctx.fillRect(barX, barY, barWidth * (confidence / 100), barHeight);
        });
    }

    /**
     * Get model status information
     * @returns {Object}
     */
    getModelStatus() {
        return {
            isLoaded: this.isModelLoaded,
            isLoading: this.isLoading,
            modelUrl: this.modelUrl,
            threshold: this.detectionThreshold,
            maxDetections: this.maxDetections
        };
    }

    /**
     * Update detection settings
     * @param {Object} settings
     */
    async updateSettings(settings) {
        if (settings.threshold !== undefined) {
            this.detectionThreshold = Math.max(0, Math.min(1, settings.threshold));
        }
        if (settings.maxDetections !== undefined) {
            this.maxDetections = Math.max(1, Math.min(100, settings.maxDetections));
        }

        // Update worker settings if available
        if (this.worker) {
            try {
                await this.sendWorkerMessage('UPDATE_SETTINGS', {
                    threshold: this.detectionThreshold,
                    maxDetections: this.maxDetections
                });
            } catch (error) {
                console.warn('Failed to update worker settings:', error);
            }
        }
    }

    /**
     * Check if AI features are supported
     * @returns {boolean}
     */
    isSupported() {
        try {
            return typeof tf !== 'undefined' && typeof cocoSsd !== 'undefined';
        } catch (error) {
            return false;
        }
    }

    /**
     * Get detection statistics
     * @param {Array} detections
     * @returns {Object}
     */
    getDetectionStats(detections) {
        if (detections.length === 0) {
            return {
                totalObjects: 0,
                uniqueClasses: 0,
                averageConfidence: 0,
                highestConfidence: 0,
                mostCommonClass: null
            };
        }

        const confidences = detections.map(d => d.confidence);
        const classes = detections.map(d => d.class);
        const classCounts = {};

        classes.forEach(cls => {
            classCounts[cls] = (classCounts[cls] || 0) + 1;
        });

        const mostCommonClass = Object.entries(classCounts)
            .sort(([,a], [,b]) => b - a)[0][0];

        return {
            totalObjects: detections.length,
            uniqueClasses: Object.keys(classCounts).length,
            averageConfidence: Math.round(confidences.reduce((a, b) => a + b, 0) / confidences.length),
            highestConfidence: Math.max(...confidences),
            mostCommonClass: mostCommonClass,
            classBreakdown: classCounts
        };
    }

    /**
     * Clean up resources
     */
    /**
     * Initialize class colors for different object types
     */
    initializeClassColors() {
        return {
            'person': '#E91E63',      // Pink
            'bicycle': '#2196F3',     // Blue
            'car': '#F44336',         // Red
            'motorcycle': '#FF5722',  // Deep Orange
            'airplane': '#00BCD4',    // Cyan
            'bus': '#FF9800',         // Orange
            'train': '#795548',       // Brown
            'truck': '#FF6F00',       // Dark Orange
            'boat': '#0097A7',        // Dark Cyan
            'traffic light': '#FFEB3B', // Yellow
            'fire hydrant': '#F44336', // Red
            'stop sign': '#C62828',   // Dark Red
            'parking meter': '#9E9E9E', // Grey
            'bench': '#795548',       // Brown
            'bird': '#4CAF50',        // Green
            'cat': '#9C27B0',         // Purple
            'dog': '#673AB7',         // Deep Purple
            'horse': '#A1887F',       // Brown Grey
            'sheep': '#E0E0E0',       // Light Grey
            'cow': '#8D6E63',         // Brown
            'elephant': '#757575',    // Grey
            'bear': '#5D4037',        // Dark Brown
            'zebra': '#212121',       // Almost Black
            'giraffe': '#FDD835',     // Yellow
            'backpack': '#3F51B5',    // Indigo
            'umbrella': '#00ACC1',    // Cyan
            'handbag': '#D81B60',     // Pink
            'tie': '#1976D2',         // Blue
            'suitcase': '#6D4C41',    // Brown
            'frisbee': '#26C6DA',     // Cyan
            'skis': '#0288D1',        // Blue
            'snowboard': '#01579B',   // Dark Blue
            'sports ball': '#FFA726', // Orange
            'kite': '#EC407A',        // Pink
            'baseball bat': '#8D6E63', // Brown
            'baseball glove': '#A1887F', // Brown Grey
            'skateboard': '#EF5350',  // Red
            'surfboard': '#29B6F6',   // Light Blue
            'tennis racket': '#66BB6A', // Green
            'bottle': '#26A69A',      // Teal
            'wine glass': '#AB47BC',  // Purple
            'cup': '#42A5F5',         // Blue
            'fork': '#BDBDBD',        // Grey
            'knife': '#9E9E9E',       // Grey
            'spoon': '#757575',       // Grey
            'bowl': '#78909C',        // Blue Grey
            'banana': '#FDD835',      // Yellow
            'apple': '#EF5350',       // Red
            'sandwich': '#F4E04D',    // Light Yellow
            'orange': '#FF9800',      // Orange
            'broccoli': '#4CAF50',    // Green
            'carrot': '#FF6F00',      // Dark Orange
            'hot dog': '#F4511E',     // Deep Orange
            'pizza': '#FFCA28',       // Amber
            'donut': '#FFAB91',       // Light Orange
            'cake': '#F48FB1',        // Light Pink
            'chair': '#8D6E63',       // Brown
            'couch': '#A1887F',       // Brown Grey
            'potted plant': '#66BB6A', // Green
            'bed': '#90CAF9',         // Light Blue
            'dining table': '#BCAAA4', // Brown Grey
            'toilet': '#E0E0E0',      // Light Grey
            'tv': '#212121',          // Almost Black
            'laptop': '#616161',      // Dark Grey
            'mouse': '#9E9E9E',       // Grey
            'remote': '#424242',      // Dark Grey
            'keyboard': '#757575',    // Grey
            'cell phone': '#1976D2',  // Blue
            'microwave': '#BDBDBD',   // Grey
            'oven': '#424242',        // Dark Grey
            'toaster': '#9E9E9E',     // Grey
            'sink': '#B0BEC5',        // Blue Grey
            'refrigerator': '#ECEFF1', // Light Blue Grey
            'book': '#5C6BC0',        // Indigo
            'clock': '#FFA726',       // Orange
            'vase': '#AB47BC',        // Purple
            'scissors': '#90A4AE',    // Blue Grey
            'teddy bear': '#8D6E63',  // Brown
            'hair drier': '#616161',  // Dark Grey
            'toothbrush': '#26C6DA'   // Cyan
        };
    }

    /**
     * Get color for object class
     */
    getClassColor(className) {
        return AIRecognitionManager.CLASS_COLORS[className] || '#B4F222'; // Default green
    }

    /**
     * Calculate Intersection over Union (IoU) between two bounding boxes
     */
    calculateIoU(box1, box2) {
        // Validate inputs
        if (!box1 || !box2 || box1.width <= 0 || box1.height <= 0 || box2.width <= 0 || box2.height <= 0) {
            return 0;
        }

        const x1 = Math.max(box1.x, box2.x);
        const y1 = Math.max(box1.y, box2.y);
        const x2 = Math.min(box1.x + box1.width, box2.x + box2.width);
        const y2 = Math.min(box1.y + box1.height, box2.y + box2.height);

        // Early exit if no intersection
        if (x2 <= x1 || y2 <= y1) {
            return 0;
        }

        const intersectionArea = (x2 - x1) * (y2 - y1);
        const box1Area = box1.width * box1.height;
        const box2Area = box2.width * box2.height;
        const unionArea = box1Area + box2Area - intersectionArea;

        return unionArea > 0 ? intersectionArea / unionArea : 0;
    }

    /**
     * Apply Non-Maximum Suppression to filter overlapping detections
     * Optimized to avoid splice in loop
     */
    applyNMS(detections) {
        if (!this.enableNMS || detections.length === 0) {
            return detections;
        }

        // Sort detections by confidence (descending)
        const sorted = [...detections].sort((a, b) => b.confidence - a.confidence);
        const keep = [];
        const suppressed = new Set();

        for (let i = 0; i < sorted.length; i++) {
            if (suppressed.has(i)) continue;

            const current = sorted[i];
            keep.push(current);

            // Mark overlapping detections for suppression
            for (let j = i + 1; j < sorted.length; j++) {
                if (suppressed.has(j)) continue;

                // Only suppress same class detections
                if (sorted[j].class === current.class) {
                    const iou = this.calculateIoU(current.bbox, sorted[j].bbox);
                    if (iou > this.nmsIoUThreshold) {
                        suppressed.add(j);
                    }
                }
            }
        }

        return keep;
    }

    /**
     * Smooth bounding box using exponential moving average
     */
    smoothBoundingBox(newBox, oldBox, velocity = null, deltaTime = 1, motionMagnitude = 0) {
        if (!this.enableSmoothing || !oldBox || !newBox) {
            return newBox;
        }

        // Validate inputs
        if (newBox.width <= 0 || newBox.height <= 0) {
            return newBox;
        }

        // Adaptive alpha based on motion speed - faster objects need more responsive tracking
        let alpha = this.smoothingAlpha;
        if (this.adaptiveSmoothing && motionMagnitude > 0) {
            // Scale alpha up for faster motion (0-100 pixels/sec -> 0.75-0.95)
            const motionFactor = Math.min(motionMagnitude / 100, 1.0);
            alpha = this.smoothingAlpha + (0.2 * motionFactor); // Increase up to 0.95 for fast motion
            alpha = Math.min(0.95, alpha);
        }

        let smoothed;

        // Use velocity-based prediction if enabled and velocity is provided
        if (this.enableVelocityTracking && velocity) {
            // Predict where the object should be based on velocity
            const predicted = {
                x: oldBox.x + velocity.x * deltaTime,
                y: oldBox.y + velocity.y * deltaTime,
                width: oldBox.width + velocity.width * deltaTime,
                height: oldBox.height + velocity.height * deltaTime
            };

            // Blend between new detection, old position, and prediction
            const beta = this.predictionWeight; // How much to trust prediction
            smoothed = {
                x: Math.round(alpha * newBox.x + (1 - alpha) * (beta * predicted.x + (1 - beta) * oldBox.x)),
                y: Math.round(alpha * newBox.y + (1 - alpha) * (beta * predicted.y + (1 - beta) * oldBox.y)),
                width: Math.round(alpha * newBox.width + (1 - alpha) * (beta * predicted.width + (1 - beta) * oldBox.width)),
                height: Math.round(alpha * newBox.height + (1 - alpha) * (beta * predicted.height + (1 - beta) * oldBox.height))
            };
        } else {
            // Fallback to simple exponential smoothing
            smoothed = {
                x: Math.round(alpha * newBox.x + (1 - alpha) * oldBox.x),
                y: Math.round(alpha * newBox.y + (1 - alpha) * oldBox.y),
                width: Math.round(alpha * newBox.width + (1 - alpha) * oldBox.width),
                height: Math.round(alpha * newBox.height + (1 - alpha) * oldBox.height)
            };
        }

        // Ensure non-negative dimensions
        smoothed.width = Math.max(1, smoothed.width);
        smoothed.height = Math.max(1, smoothed.height);

        return smoothed;
    }

    /**
     * Calculate and update velocity for tracked object
     */
    updateVelocity(tracked, newBox, deltaTime) {
        if (!this.enableVelocityTracking || deltaTime <= 0) {
            return;
        }

        // Calculate instantaneous velocity
        let instantVelocity = {
            x: (newBox.x - tracked.bbox.x) / deltaTime,
            y: (newBox.y - tracked.bbox.y) / deltaTime,
            width: (newBox.width - tracked.bbox.width) / deltaTime,
            height: (newBox.height - tracked.bbox.height) / deltaTime
        };

        // Clamp velocity to prevent unrealistic jumps (likely detection errors)
        const clamp = (val, max) => Math.max(-max, Math.min(max, val));
        instantVelocity = {
            x: clamp(instantVelocity.x, this.maxVelocity),
            y: clamp(instantVelocity.y, this.maxVelocity),
            width: clamp(instantVelocity.width, this.maxVelocity),
            height: clamp(instantVelocity.height, this.maxVelocity)
        };

        // Smooth velocity using exponential moving average
        const vAlpha = this.velocitySmoothing;
        tracked.velocity = {
            x: vAlpha * instantVelocity.x + (1 - vAlpha) * tracked.velocity.x,
            y: vAlpha * instantVelocity.y + (1 - vAlpha) * tracked.velocity.y,
            width: vAlpha * instantVelocity.width + (1 - vAlpha) * tracked.velocity.width,
            height: vAlpha * instantVelocity.height + (1 - vAlpha) * tracked.velocity.height
        };

        // Store motion magnitude for adaptive smoothing
        tracked.motionMagnitude = Math.sqrt(
            tracked.velocity.x * tracked.velocity.x +
            tracked.velocity.y * tracked.velocity.y
        );
    }

    /**
     * Track objects across frames using IoU matching
     * Optimized to avoid splice and reduce object creation
     */
    trackObjects(detections) {
        if (detections.length === 0) {
            // Increment missing frame count for all tracked objects
            for (let i = 0; i < this.trackedObjects.length; i++) {
                this.trackedObjects[i].missingFrames++;
            }

            // Remove objects that have been missing too long
            this.trackedObjects = this.trackedObjects.filter(
                obj => obj.missingFrames < this.maxMissingFrames
            );

            return [];
        }

        // Match detections to existing tracked objects
        const matchedDetections = [];
        const matched = new Set(); // Track which detections have been matched

        // Try to match each tracked object with a detection
        for (let t = 0; t < this.trackedObjects.length; t++) {
            const tracked = this.trackedObjects[t];
            let bestMatch = null;
            let bestIoU = 0;
            let bestIndex = -1;

            // Find best matching detection
            for (let d = 0; d < detections.length; d++) {
                if (matched.has(d)) continue; // Skip already matched

                const detection = detections[d];
                if (detection.class === tracked.class) {
                    const iou = this.calculateIoU(tracked.bbox, detection.bbox);
                    if (iou > bestIoU && iou > this.trackingIoUThreshold) {
                        bestMatch = detection;
                        bestIoU = iou;
                        bestIndex = d;
                    }
                }
            }

            if (bestMatch) {
                // Calculate time delta for velocity tracking
                const currentTime = performance.now();
                const deltaTime = Math.max(0.001, (currentTime - (tracked.lastUpdateTime || currentTime)) / 1000); // Convert to seconds

                // Update velocity before smoothing
                this.updateVelocity(tracked, bestMatch.bbox, deltaTime);

                // Update tracked object with velocity-based smoothed bounding box
                // Pass motion magnitude for adaptive smoothing
                tracked.bbox = this.smoothBoundingBox(
                    bestMatch.bbox,
                    tracked.bbox,
                    tracked.velocity,
                    deltaTime,
                    tracked.motionMagnitude || 0
                );
                tracked.confidence = bestMatch.confidence;
                tracked.framesSeen++;
                tracked.missingFrames = 0;
                tracked.lastUpdateTime = currentTime;

                matchedDetections.push({
                    class: bestMatch.class,
                    confidence: bestMatch.confidence,
                    bbox: tracked.bbox,
                    trackId: tracked.id,
                    framesSeen: tracked.framesSeen
                });

                // Mark detection as matched
                matched.add(bestIndex);
            } else {
                tracked.missingFrames++;
            }
        }

        // Add unmatched detections as new tracked objects
        for (let d = 0; d < detections.length; d++) {
            if (matched.has(d)) continue;

            const detection = detections[d];
            const newId = ++this.objectIdCounter;

            this.trackedObjects.push({
                id: newId,
                class: detection.class,
                bbox: { ...detection.bbox }, // Clone bbox
                confidence: detection.confidence,
                framesSeen: 1,
                missingFrames: 0,
                velocity: { x: 0, y: 0, width: 0, height: 0 }, // Track velocity for prediction
                motionMagnitude: 0, // Motion speed for adaptive smoothing
                lastUpdateTime: performance.now()
            });

            matchedDetections.push({
                class: detection.class,
                confidence: detection.confidence,
                bbox: detection.bbox,
                trackId: newId,
                framesSeen: 1
            });
        }

        // Remove objects that have been missing too long
        this.trackedObjects = this.trackedObjects.filter(
            obj => obj.missingFrames < this.maxMissingFrames
        );

        // Only return detections that have been seen for minimum frames
        const stableDetections = matchedDetections.filter(
            det => det.framesSeen >= this.minDetectionFrames
        );

        // Update statistics
        this.updateDetectionStats(stableDetections);

        return stableDetections;
    }

    /**
     * Update detection statistics
     * Optimized to prevent unbounded growth
     */
    updateDetectionStats(detections) {
        this.detectionStats.frameCount++;
        this.detectionStats.totalDetections += detections.length;

        // Update class counts
        for (let i = 0; i < detections.length; i++) {
            const className = detections[i].class;
            if (!this.detectionStats.classCounts[className]) {
                this.detectionStats.classCounts[className] = 0;
            }
            this.detectionStats.classCounts[className]++;
        }

        // Reset stats periodically to prevent unbounded growth (every 1000 frames)
        if (this.detectionStats.frameCount > 1000) {
            const avgDetections = this.detectionStats.totalDetections / this.detectionStats.frameCount;
            this.detectionStats.frameCount = 100;
            this.detectionStats.totalDetections = Math.round(avgDetections * 100);

            // Scale down class counts proportionally
            const scaleFactor = 0.1; // Keep 10% of counts
            for (const className in this.detectionStats.classCounts) {
                this.detectionStats.classCounts[className] = Math.max(
                    1,
                    Math.round(this.detectionStats.classCounts[className] * scaleFactor)
                );
            }
        }
    }

    /**
     * Get detection statistics
     * Returns cached stats to avoid recalculation
     */
    getDetectionStatistics() {
        const avgDetections = this.detectionStats.frameCount > 0
            ? (this.detectionStats.totalDetections / this.detectionStats.frameCount).toFixed(2)
            : '0.00';

        return {
            frameCount: this.detectionStats.frameCount,
            totalDetections: this.detectionStats.totalDetections,
            classCounts: this.detectionStats.classCounts,
            averageDetectionsPerFrame: avgDetections,
            trackedObjectsCount: this.trackedObjects.length
        };
    }

    /**
     * Reset detection statistics
     */
    resetDetectionStats() {
        this.detectionStats = {
            frameCount: 0,
            totalDetections: 0,
            classCounts: {}
        };
        this.trackedObjects = [];
        this.objectIdCounter = 0;
    }

    /**
     * Adjust performance settings based on device capabilities
     */
    adjustPerformanceSettings() {
        // Detect device capabilities
        const canvas = document.createElement('canvas');
        const gl = canvas.getContext('webgl2') || canvas.getContext('webgl');
        const hasWebGL = !!gl;

        // Estimate device performance based on hardware concurrency and WebGL support
        const cores = navigator.hardwareConcurrency || 4;
        const isHighPerformance = cores >= 8 && hasWebGL;
        const isMediumPerformance = cores >= 4 && hasWebGL;

        if (isHighPerformance) {
            // High-end device: optimized for maximum speed
            this.skipFrames = 0; // Process every frame
            this.inputSize = 320; // Reduced for faster processing
            this.maxDetections = 20;
            this.detectionThreshold = 0.3; // Balanced threshold
            console.log('High performance mode enabled - speed optimized');
        } else if (isMediumPerformance) {
            // Medium device: balanced speed and quality
            this.skipFrames = 0; // Process every frame
            this.inputSize = 256; // Reduced for faster processing
            this.maxDetections = 15;
            this.detectionThreshold = 0.35;
            console.log('Medium performance mode enabled - speed optimized');
        } else {
            // Low-end device: maximum speed optimization
            this.skipFrames = 0; // Process every frame (reduced input size compensates)
            this.inputSize = 192; // Smaller for faster processing
            this.maxDetections = 10;
            this.detectionThreshold = 0.4;
            console.log('Low performance mode enabled - speed optimized');
        }

        // Cleanup
        if (gl) {
            gl.getExtension('WEBGL_lose_context')?.loseContext();
        }
    }

    /**
     * Get current performance statistics
     */
    getPerformanceStats() {
        return {
            inputSize: this.inputSize,
            skipFrames: this.skipFrames,
            maxDetections: this.maxDetections,
            detectionThreshold: this.detectionThreshold,
            isWorkerSupported: this.isWorkerSupported,
            workerFailureCount: this.workerFailureCount
        };
    }

    cleanup() {
        if (this.worker) {
            this.worker.terminate();
            this.worker = null;
        }
        this.pendingMessages.clear();
        this.isModelLoaded = false;

        // Clean up tracking state
        this.trackedObjects = [];
        this.objectIdCounter = 0;
        this.resetDetectionStats();

        console.log('AI Recognition Manager cleaned up');
    }
}

// Create singleton instance
const aiRecognitionManager = new AIRecognitionManager();

// Export for use in other modules
if (typeof module !== 'undefined' && module.exports) {
    module.exports = aiRecognitionManager;
} else {
    window.aiRecognitionManager = aiRecognitionManager;
}<|MERGE_RESOLUTION|>--- conflicted
+++ resolved
@@ -42,30 +42,16 @@
         this.nmsIoUThreshold = 0.5;
         this.enableNMS = true;
 
-<<<<<<< HEAD
-        // Temporal smoothing settings - Optimized for low lag
-        this.smoothingAlpha = 0.85; // Higher = more responsive, lower = smoother
-=======
         // Temporal smoothing settings - Optimized for sticky tracking
         this.smoothingAlpha = 0.75; // Higher = more responsive, lower = smoother
->>>>>>> 60436de1
         this.enableSmoothing = true; // Keep enabled for stability
         this.adaptiveSmoothing = true; // Adjust smoothing based on motion speed
 
         // Velocity-based tracking for better following
         this.enableVelocityTracking = true;
-<<<<<<< HEAD
-        this.velocitySmoothing = 0.75; // Smoothing factor for velocity
-        this.predictionWeight = 0.4; // How much to trust velocity prediction
-
-        // Speed optimization
-        this.useMonochrome = true; // Convert to grayscale for faster processing
-        this.monochromeCanvas = null;
-=======
         this.velocitySmoothing = 0.7; // Higher smoothing for more stable velocity
         this.predictionWeight = 0.5; // Increased trust in velocity prediction for better sticking
         this.maxVelocity = 500; // Maximum velocity (pixels per second) to prevent jumps
->>>>>>> 60436de1
 
         // Detection statistics
         this.detectionStats = {
